// Copyright (C) 2017 The Android Open Source Project
//
// Licensed under the Apache License, Version 2.0 (the "License");
// you may not use this file except in compliance with the License.
// You may obtain a copy of the License at
//
//      http://www.apache.org/licenses/LICENSE-2.0
//
// Unless required by applicable law or agreed to in writing, software
// distributed under the License is distributed on an "AS IS" BASIS,
// WITHOUT WARRANTIES OR CONDITIONS OF ANY KIND, either express or implied.
// See the License for the specific language governing permissions and
// limitations under the License.
apply from: '../../constants.gradle'
apply plugin: 'com.android.library'

android {
    compileSdkVersion project.ext.compileSdkVersion

    compileOptions {
        sourceCompatibility JavaVersion.VERSION_1_8
        targetCompatibility JavaVersion.VERSION_1_8
    }

    defaultConfig {
        minSdkVersion project.ext.minSdkVersion
        targetSdkVersion project.ext.targetSdkVersion
        consumerProguardFiles 'proguard-rules.txt'
    }

    testOptions.unitTests.includeAndroidResources = true
}

dependencies {
    api 'com.google.ads.interactivemedia.v3:interactivemedia:3.11.3'
    implementation project(modulePrefix + 'library-core')
    implementation 'androidx.annotation:annotation:1.1.0'
<<<<<<< HEAD
    implementation 'com.google.android.gms:play-services-ads-identifier:17.0.0'
    testImplementation project(modulePrefix + 'testutils-robolectric')
=======
    implementation 'com.google.android.gms:play-services-ads-identifier:16.0.0'
    testImplementation project(modulePrefix + 'testutils')
    testImplementation 'org.robolectric:robolectric:' + robolectricVersion
>>>>>>> 8967dd9c
}

ext {
    javadocTitle = 'IMA extension'
}
apply from: '../../javadoc_library.gradle'

ext {
    releaseArtifact = 'extension-ima'
    releaseDescription = 'Interactive Media Ads extension for ExoPlayer.'
}
apply from: '../../publish.gradle'<|MERGE_RESOLUTION|>--- conflicted
+++ resolved
@@ -35,14 +35,9 @@
     api 'com.google.ads.interactivemedia.v3:interactivemedia:3.11.3'
     implementation project(modulePrefix + 'library-core')
     implementation 'androidx.annotation:annotation:1.1.0'
-<<<<<<< HEAD
     implementation 'com.google.android.gms:play-services-ads-identifier:17.0.0'
-    testImplementation project(modulePrefix + 'testutils-robolectric')
-=======
-    implementation 'com.google.android.gms:play-services-ads-identifier:16.0.0'
     testImplementation project(modulePrefix + 'testutils')
     testImplementation 'org.robolectric:robolectric:' + robolectricVersion
->>>>>>> 8967dd9c
 }
 
 ext {
