--- conflicted
+++ resolved
@@ -41,13 +41,8 @@
 dependencies {
     implementation project(modulePrefix + 'library-core')
     compileOnly 'org.checkerframework:checker-qual:' + checkerframeworkVersion
-<<<<<<< HEAD
     compileOnly 'org.checkerframework:checker-compat-qual:' + checkerframeworkVersionC
-    implementation 'androidx.annotation:annotation:1.1.0'
-=======
-    compileOnly 'org.checkerframework:checker-compat-qual:' + checkerframeworkVersion
     implementation 'androidx.annotation:annotation:' + androidxAnnotationVersion
->>>>>>> 75435b42
     testImplementation project(modulePrefix + 'testutils')
     testImplementation 'org.robolectric:robolectric:' + robolectricVersion
 }
