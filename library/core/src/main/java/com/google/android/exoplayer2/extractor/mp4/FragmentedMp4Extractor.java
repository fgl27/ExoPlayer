/*
 * Copyright (C) 2016 The Android Open Source Project
 *
 * Licensed under the Apache License, Version 2.0 (the "License");
 * you may not use this file except in compliance with the License.
 * You may obtain a copy of the License at
 *
 *      http://www.apache.org/licenses/LICENSE-2.0
 *
 * Unless required by applicable law or agreed to in writing, software
 * distributed under the License is distributed on an "AS IS" BASIS,
 * WITHOUT WARRANTIES OR CONDITIONS OF ANY KIND, either express or implied.
 * See the License for the specific language governing permissions and
 * limitations under the License.
 */
package com.google.android.exoplayer2.extractor.mp4;

import android.util.Pair;
import android.util.SparseArray;
import androidx.annotation.IntDef;
import androidx.annotation.Nullable;
import com.google.android.exoplayer2.C;
import com.google.android.exoplayer2.Format;
import com.google.android.exoplayer2.ParserException;
import com.google.android.exoplayer2.audio.Ac4Util;
import com.google.android.exoplayer2.drm.DrmInitData;
import com.google.android.exoplayer2.drm.DrmInitData.SchemeData;
import com.google.android.exoplayer2.extractor.ChunkIndex;
import com.google.android.exoplayer2.extractor.Extractor;
import com.google.android.exoplayer2.extractor.ExtractorInput;
import com.google.android.exoplayer2.extractor.ExtractorOutput;
import com.google.android.exoplayer2.extractor.ExtractorsFactory;
import com.google.android.exoplayer2.extractor.PositionHolder;
import com.google.android.exoplayer2.extractor.SeekMap;
import com.google.android.exoplayer2.extractor.TrackOutput;
import com.google.android.exoplayer2.extractor.mp4.Atom.ContainerAtom;
import com.google.android.exoplayer2.extractor.mp4.Atom.LeafAtom;
import com.google.android.exoplayer2.metadata.emsg.EventMessage;
import com.google.android.exoplayer2.metadata.emsg.EventMessageEncoder;
import com.google.android.exoplayer2.text.cea.CeaUtil;
import com.google.android.exoplayer2.util.Assertions;
import com.google.android.exoplayer2.util.Log;
import com.google.android.exoplayer2.util.MimeTypes;
import com.google.android.exoplayer2.util.NalUnitUtil;
import com.google.android.exoplayer2.util.ParsableByteArray;
import com.google.android.exoplayer2.util.TimestampAdjuster;
import com.google.android.exoplayer2.util.Util;
import java.io.IOException;
import java.lang.annotation.Documented;
import java.lang.annotation.Retention;
import java.lang.annotation.RetentionPolicy;
import java.util.ArrayDeque;
import java.util.ArrayList;
import java.util.Arrays;
import java.util.Collections;
import java.util.List;
import java.util.UUID;
import org.checkerframework.checker.nullness.qual.MonotonicNonNull;

/** Extracts data from the FMP4 container format. */
@SuppressWarnings("ConstantField")
public class FragmentedMp4Extractor implements Extractor {

  /** Factory for {@link FragmentedMp4Extractor} instances. */
  public static final ExtractorsFactory FACTORY =
      () -> new Extractor[] {new FragmentedMp4Extractor()};

  /**
   * Flags controlling the behavior of the extractor. Possible flag values are {@link
   * #FLAG_WORKAROUND_EVERY_VIDEO_FRAME_IS_SYNC_FRAME}, {@link #FLAG_WORKAROUND_IGNORE_TFDT_BOX},
   * {@link #FLAG_ENABLE_EMSG_TRACK}, {@link #FLAG_SIDELOADED} and {@link
   * #FLAG_WORKAROUND_IGNORE_EDIT_LISTS}.
   */
  @Documented
  @Retention(RetentionPolicy.SOURCE)
  @IntDef(
      flag = true,
      value = {
        FLAG_WORKAROUND_EVERY_VIDEO_FRAME_IS_SYNC_FRAME,
        FLAG_WORKAROUND_IGNORE_TFDT_BOX,
        FLAG_ENABLE_EMSG_TRACK,
        FLAG_SIDELOADED,
        FLAG_WORKAROUND_IGNORE_EDIT_LISTS
      })
  public @interface Flags {}
  /**
   * Flag to work around an issue in some video streams where every frame is marked as a sync frame.
   * The workaround overrides the sync frame flags in the stream, forcing them to false except for
   * the first sample in each segment.
   * <p>
   * This flag does nothing if the stream is not a video stream.
   */
  public static final int FLAG_WORKAROUND_EVERY_VIDEO_FRAME_IS_SYNC_FRAME = 1;
  /** Flag to ignore any tfdt boxes in the stream. */
  public static final int FLAG_WORKAROUND_IGNORE_TFDT_BOX = 1 << 1; // 2
  /**
   * Flag to indicate that the extractor should output an event message metadata track. Any event
   * messages in the stream will be delivered as samples to this track.
   */
  public static final int FLAG_ENABLE_EMSG_TRACK = 1 << 2; // 4
  /**
   * Flag to indicate that the {@link Track} was sideloaded, instead of being declared by the MP4
   * container.
   */
  private static final int FLAG_SIDELOADED = 1 << 3; // 8
  /** Flag to ignore any edit lists in the stream. */
  public static final int FLAG_WORKAROUND_IGNORE_EDIT_LISTS = 1 << 4; // 16

  private static final String TAG = "FragmentedMp4Extractor";

  @SuppressWarnings("ConstantCaseForConstants")
  private static final int SAMPLE_GROUP_TYPE_seig = 0x73656967;

  private static final byte[] PIFF_SAMPLE_ENCRYPTION_BOX_EXTENDED_TYPE =
      new byte[] {-94, 57, 79, 82, 90, -101, 79, 20, -94, 68, 108, 66, 124, 100, -115, -12};
  private static final Format EMSG_FORMAT =
      Format.createSampleFormat(null, MimeTypes.APPLICATION_EMSG, Format.OFFSET_SAMPLE_RELATIVE);

  // Parser states.
  private static final int STATE_READING_ATOM_HEADER = 0;
  private static final int STATE_READING_ATOM_PAYLOAD = 1;
  private static final int STATE_READING_ENCRYPTION_DATA = 2;
  private static final int STATE_READING_SAMPLE_START = 3;
  private static final int STATE_READING_SAMPLE_CONTINUE = 4;

  // Workarounds.
  @Flags private final int flags;
  @Nullable private final Track sideloadedTrack;

  // Sideloaded data.
  private final List<Format> closedCaptionFormats;
  @Nullable private final DrmInitData sideloadedDrmInitData;

  // Track-linked data bundle, accessible as a whole through trackID.
  private final SparseArray<TrackBundle> trackBundles;

  // Temporary arrays.
  private final ParsableByteArray nalStartCode;
  private final ParsableByteArray nalPrefix;
  private final ParsableByteArray nalBuffer;
  private final byte[] scratchBytes;
  private final ParsableByteArray scratch;

  // Adjusts sample timestamps.
  @Nullable private final TimestampAdjuster timestampAdjuster;

  private final EventMessageEncoder eventMessageEncoder;

  // Parser state.
  private final ParsableByteArray atomHeader;
  private final ArrayDeque<ContainerAtom> containerAtoms;
  private final ArrayDeque<MetadataSampleInfo> pendingMetadataSampleInfos;
  @Nullable private final TrackOutput additionalEmsgTrackOutput;

  private int parserState;
  private int atomType;
  private long atomSize;
  private int atomHeaderBytesRead;
  @Nullable private ParsableByteArray atomData;
  private long endOfMdatPosition;
  private int pendingMetadataSampleBytes;
  private long pendingSeekTimeUs;

  private long durationUs;
  private long segmentIndexEarliestPresentationTimeUs;
  @Nullable private TrackBundle currentTrackBundle;
  private int sampleSize;
  private int sampleBytesWritten;
  private int sampleCurrentNalBytesRemaining;
  private boolean processSeiNalUnitPayload;

  // Extractor output.
  @MonotonicNonNull private ExtractorOutput extractorOutput;
  private TrackOutput[] emsgTrackOutputs;
  private TrackOutput[] cea608TrackOutputs;

  // Whether extractorOutput.seekMap has been called.
  private boolean haveOutputSeekMap;

  public FragmentedMp4Extractor() {
    this(0);
  }

  /**
   * @param flags Flags that control the extractor's behavior.
   */
  public FragmentedMp4Extractor(@Flags int flags) {
    this(flags, null);
  }

  /**
   * @param flags Flags that control the extractor's behavior.
   * @param timestampAdjuster Adjusts sample timestamps. May be null if no adjustment is needed.
   */
  public FragmentedMp4Extractor(@Flags int flags, @Nullable TimestampAdjuster timestampAdjuster) {
    this(flags, timestampAdjuster, null, null);
  }

  /**
   * @param flags Flags that control the extractor's behavior.
   * @param timestampAdjuster Adjusts sample timestamps. May be null if no adjustment is needed.
   * @param sideloadedTrack Sideloaded track information, in the case that the extractor will not
   *     receive a moov box in the input data. Null if a moov box is expected.
   * @param sideloadedDrmInitData The {@link DrmInitData} to use for encrypted tracks. If null, the
   *     pssh boxes (if present) will be used.
   */
  public FragmentedMp4Extractor(
      @Flags int flags,
      @Nullable TimestampAdjuster timestampAdjuster,
      @Nullable Track sideloadedTrack,
      @Nullable DrmInitData sideloadedDrmInitData) {
    this(flags, timestampAdjuster, sideloadedTrack, sideloadedDrmInitData, Collections.emptyList());
  }

  /**
   * @param flags Flags that control the extractor's behavior.
   * @param timestampAdjuster Adjusts sample timestamps. May be null if no adjustment is needed.
   * @param sideloadedTrack Sideloaded track information, in the case that the extractor will not
   *     receive a moov box in the input data. Null if a moov box is expected.
   * @param sideloadedDrmInitData The {@link DrmInitData} to use for encrypted tracks. If null, the
   *     pssh boxes (if present) will be used.
   * @param closedCaptionFormats For tracks that contain SEI messages, the formats of the closed
   *     caption channels to expose.
   */
  public FragmentedMp4Extractor(
      @Flags int flags,
      @Nullable TimestampAdjuster timestampAdjuster,
      @Nullable Track sideloadedTrack,
      @Nullable DrmInitData sideloadedDrmInitData,
      List<Format> closedCaptionFormats) {
    this(flags, timestampAdjuster, sideloadedTrack, sideloadedDrmInitData,
        closedCaptionFormats, null);
  }

  /**
   * @param flags Flags that control the extractor's behavior.
   * @param timestampAdjuster Adjusts sample timestamps. May be null if no adjustment is needed.
   * @param sideloadedTrack Sideloaded track information, in the case that the extractor will not
   *     receive a moov box in the input data. Null if a moov box is expected.
   * @param sideloadedDrmInitData The {@link DrmInitData} to use for encrypted tracks. If null, the
   *     pssh boxes (if present) will be used.
   * @param closedCaptionFormats For tracks that contain SEI messages, the formats of the closed
   *     caption channels to expose.
   * @param additionalEmsgTrackOutput An extra track output that will receive all emsg messages
   *     targeting the player, even if {@link #FLAG_ENABLE_EMSG_TRACK} is not set. Null if special
   *     handling of emsg messages for players is not required.
   */
  public FragmentedMp4Extractor(
      @Flags int flags,
      @Nullable TimestampAdjuster timestampAdjuster,
      @Nullable Track sideloadedTrack,
      @Nullable DrmInitData sideloadedDrmInitData,
      List<Format> closedCaptionFormats,
      @Nullable TrackOutput additionalEmsgTrackOutput) {
    this.flags = flags | (sideloadedTrack != null ? FLAG_SIDELOADED : 0);
    this.timestampAdjuster = timestampAdjuster;
    this.sideloadedTrack = sideloadedTrack;
    this.sideloadedDrmInitData = sideloadedDrmInitData;
    this.closedCaptionFormats = Collections.unmodifiableList(closedCaptionFormats);
    this.additionalEmsgTrackOutput = additionalEmsgTrackOutput;
    eventMessageEncoder = new EventMessageEncoder();
    atomHeader = new ParsableByteArray(Atom.LONG_HEADER_SIZE);
    nalStartCode = new ParsableByteArray(NalUnitUtil.NAL_START_CODE);
    nalPrefix = new ParsableByteArray(5);
    nalBuffer = new ParsableByteArray();
    scratchBytes = new byte[16];
    scratch = new ParsableByteArray(scratchBytes);
    containerAtoms = new ArrayDeque<>();
    pendingMetadataSampleInfos = new ArrayDeque<>();
    trackBundles = new SparseArray<>();
    durationUs = C.TIME_UNSET;
    pendingSeekTimeUs = C.TIME_UNSET;
    segmentIndexEarliestPresentationTimeUs = C.TIME_UNSET;
    enterReadingAtomHeaderState();
  }

  @Override
  public boolean sniff(ExtractorInput input) throws IOException, InterruptedException {
    return Sniffer.sniffFragmented(input);
  }

  @Override
  public void init(ExtractorOutput output) {
    extractorOutput = output;
    if (sideloadedTrack != null) {
      TrackBundle bundle = new TrackBundle(output.track(0, sideloadedTrack.type));
      bundle.init(sideloadedTrack, new DefaultSampleValues(0, 0, 0, 0));
      trackBundles.put(0, bundle);
      maybeInitExtraTracks();
      extractorOutput.endTracks();
    }
  }

  @Override
  public void seek(long position, long timeUs) {
    int trackCount = trackBundles.size();
    for (int i = 0; i < trackCount; i++) {
      trackBundles.valueAt(i).reset();
    }
    pendingMetadataSampleInfos.clear();
    pendingMetadataSampleBytes = 0;
    pendingSeekTimeUs = timeUs;
    containerAtoms.clear();
    enterReadingAtomHeaderState();
  }

  @Override
  public void release() {
    // Do nothing
  }

  @Override
  public int read(ExtractorInput input, PositionHolder seekPosition)
      throws IOException, InterruptedException {
    while (true) {
      switch (parserState) {
        case STATE_READING_ATOM_HEADER:
          if (!readAtomHeader(input)) {
            return Extractor.RESULT_END_OF_INPUT;
          }
          break;
        case STATE_READING_ATOM_PAYLOAD:
          readAtomPayload(input);
          break;
        case STATE_READING_ENCRYPTION_DATA:
          readEncryptionData(input);
          break;
        default:
          if (readSample(input)) {
            return RESULT_CONTINUE;
          }
      }
    }
  }

  private void enterReadingAtomHeaderState() {
    parserState = STATE_READING_ATOM_HEADER;
    atomHeaderBytesRead = 0;
  }

  private boolean readAtomHeader(ExtractorInput input) throws IOException, InterruptedException {
    if (atomHeaderBytesRead == 0) {
      // Read the standard length atom header.
      if (!input.readFully(atomHeader.data, 0, Atom.HEADER_SIZE, true)) {
        return false;
      }
      atomHeaderBytesRead = Atom.HEADER_SIZE;
      atomHeader.setPosition(0);
      atomSize = atomHeader.readUnsignedInt();
      atomType = atomHeader.readInt();
    }

    if (atomSize == Atom.DEFINES_LARGE_SIZE) {
      // Read the large size.
      int headerBytesRemaining = Atom.LONG_HEADER_SIZE - Atom.HEADER_SIZE;
      input.readFully(atomHeader.data, Atom.HEADER_SIZE, headerBytesRemaining);
      atomHeaderBytesRead += headerBytesRemaining;
      atomSize = atomHeader.readUnsignedLongToLong();
    } else if (atomSize == Atom.EXTENDS_TO_END_SIZE) {
      // The atom extends to the end of the file. Note that if the atom is within a container we can
      // work out its size even if the input length is unknown.
      long endPosition = input.getLength();
      if (endPosition == C.LENGTH_UNSET && !containerAtoms.isEmpty()) {
        endPosition = containerAtoms.peek().endPosition;
      }
      if (endPosition != C.LENGTH_UNSET) {
        atomSize = endPosition - input.getPosition() + atomHeaderBytesRead;
      }
    }

    if (atomSize < atomHeaderBytesRead) {
      throw new ParserException("Atom size less than header length (unsupported).");
    }

    long atomPosition = input.getPosition() - atomHeaderBytesRead;
    if (atomType == Atom.TYPE_moof) {
      // The data positions may be updated when parsing the tfhd/trun.
      int trackCount = trackBundles.size();
      for (int i = 0; i < trackCount; i++) {
        TrackFragment fragment = trackBundles.valueAt(i).fragment;
        fragment.atomPosition = atomPosition;
        fragment.auxiliaryDataPosition = atomPosition;
        fragment.dataPosition = atomPosition;
      }
    }

    if (atomType == Atom.TYPE_mdat) {
      currentTrackBundle = null;
      endOfMdatPosition = atomPosition + atomSize;
      if (!haveOutputSeekMap) {
        // This must be the first mdat in the stream.
        extractorOutput.seekMap(new SeekMap.Unseekable(durationUs, atomPosition));
        haveOutputSeekMap = true;
      }
      parserState = STATE_READING_ENCRYPTION_DATA;
      return true;
    }

    if (shouldParseContainerAtom(atomType)) {
      long endPosition = input.getPosition() + atomSize - Atom.HEADER_SIZE;
      containerAtoms.push(new ContainerAtom(atomType, endPosition));
      if (atomSize == atomHeaderBytesRead) {
        processAtomEnded(endPosition);
      } else {
        // Start reading the first child atom.
        enterReadingAtomHeaderState();
      }
    } else if (shouldParseLeafAtom(atomType)) {
      if (atomHeaderBytesRead != Atom.HEADER_SIZE) {
        throw new ParserException("Leaf atom defines extended atom size (unsupported).");
      }
      if (atomSize > Integer.MAX_VALUE) {
        throw new ParserException("Leaf atom with length > 2147483647 (unsupported).");
      }
      atomData = new ParsableByteArray((int) atomSize);
      System.arraycopy(atomHeader.data, 0, atomData.data, 0, Atom.HEADER_SIZE);
      parserState = STATE_READING_ATOM_PAYLOAD;
    } else {
      if (atomSize > Integer.MAX_VALUE) {
        throw new ParserException("Skipping atom with length > 2147483647 (unsupported).");
      }
      atomData = null;
      parserState = STATE_READING_ATOM_PAYLOAD;
    }

    return true;
  }

  private void readAtomPayload(ExtractorInput input) throws IOException, InterruptedException {
    int atomPayloadSize = (int) atomSize - atomHeaderBytesRead;
    if (atomData != null) {
      input.readFully(atomData.data, Atom.HEADER_SIZE, atomPayloadSize);
      onLeafAtomRead(new LeafAtom(atomType, atomData), input.getPosition());
    } else {
      input.skipFully(atomPayloadSize);
    }
    processAtomEnded(input.getPosition());
  }

  private void processAtomEnded(long atomEndPosition) throws ParserException {
    while (!containerAtoms.isEmpty() && containerAtoms.peek().endPosition == atomEndPosition) {
      onContainerAtomRead(containerAtoms.pop());
    }
    enterReadingAtomHeaderState();
  }

  private void onLeafAtomRead(LeafAtom leaf, long inputPosition) throws ParserException {
    if (!containerAtoms.isEmpty()) {
      containerAtoms.peek().add(leaf);
    } else if (leaf.type == Atom.TYPE_sidx) {
      Pair<Long, ChunkIndex> result = parseSidx(leaf.data, inputPosition);
      segmentIndexEarliestPresentationTimeUs = result.first;
      extractorOutput.seekMap(result.second);
      haveOutputSeekMap = true;
    } else if (leaf.type == Atom.TYPE_emsg) {
      onEmsgLeafAtomRead(leaf.data);
    }
  }

  private void onContainerAtomRead(ContainerAtom container) throws ParserException {
    if (container.type == Atom.TYPE_moov) {
      onMoovContainerAtomRead(container);
    } else if (container.type == Atom.TYPE_moof) {
      onMoofContainerAtomRead(container);
    } else if (!containerAtoms.isEmpty()) {
      containerAtoms.peek().add(container);
    }
  }

  private void onMoovContainerAtomRead(ContainerAtom moov) throws ParserException {
    Assertions.checkState(sideloadedTrack == null, "Unexpected moov box.");

    DrmInitData drmInitData = sideloadedDrmInitData != null ? sideloadedDrmInitData
        : getDrmInitDataFromAtoms(moov.leafChildren);

    // Read declaration of track fragments in the Moov box.
    ContainerAtom mvex = moov.getContainerAtomOfType(Atom.TYPE_mvex);
    SparseArray<DefaultSampleValues> defaultSampleValuesArray = new SparseArray<>();
    long duration = C.TIME_UNSET;
    int mvexChildrenSize = mvex.leafChildren.size();
    for (int i = 0; i < mvexChildrenSize; i++) {
      Atom.LeafAtom atom = mvex.leafChildren.get(i);
      if (atom.type == Atom.TYPE_trex) {
        Pair<Integer, DefaultSampleValues> trexData = parseTrex(atom.data);
        defaultSampleValuesArray.put(trexData.first, trexData.second);
      } else if (atom.type == Atom.TYPE_mehd) {
        duration = parseMehd(atom.data);
      }
    }

    // Construction of tracks.
    SparseArray<Track> tracks = new SparseArray<>();
    int moovContainerChildrenSize = moov.containerChildren.size();
    for (int i = 0; i < moovContainerChildrenSize; i++) {
      Atom.ContainerAtom atom = moov.containerChildren.get(i);
      if (atom.type == Atom.TYPE_trak) {
        @Nullable
        Track track =
            modifyTrack(
                AtomParsers.parseTrak(
                    atom,
                    moov.getLeafAtomOfType(Atom.TYPE_mvhd),
                    duration,
                    drmInitData,
                    (flags & FLAG_WORKAROUND_IGNORE_EDIT_LISTS) != 0,
                    false));
        if (track != null) {
          tracks.put(track.id, track);
        }
      }
    }

    int trackCount = tracks.size();
    if (trackBundles.size() == 0) {
      // We need to create the track bundles.
      for (int i = 0; i < trackCount; i++) {
        Track track = tracks.valueAt(i);
        TrackBundle trackBundle = new TrackBundle(extractorOutput.track(i, track.type));
        trackBundle.init(track, getDefaultSampleValues(defaultSampleValuesArray, track.id));
        trackBundles.put(track.id, trackBundle);
        durationUs = Math.max(durationUs, track.durationUs);
      }
      maybeInitExtraTracks();
      extractorOutput.endTracks();
    } else {
      Assertions.checkState(trackBundles.size() == trackCount);
      for (int i = 0; i < trackCount; i++) {
        Track track = tracks.valueAt(i);
        trackBundles
            .get(track.id)
            .init(track, getDefaultSampleValues(defaultSampleValuesArray, track.id));
      }
    }
  }

  @Nullable
  protected Track modifyTrack(@Nullable Track track) {
    return track;
  }

  private DefaultSampleValues getDefaultSampleValues(
      SparseArray<DefaultSampleValues> defaultSampleValuesArray, int trackId) {
    if (defaultSampleValuesArray.size() == 1) {
      // Ignore track id if there is only one track to cope with non-matching track indices.
      // See https://github.com/google/ExoPlayer/issues/4477.
      return defaultSampleValuesArray.valueAt(/* index= */ 0);
    }
    return Assertions.checkNotNull(defaultSampleValuesArray.get(trackId));
  }

  private void onMoofContainerAtomRead(ContainerAtom moof) throws ParserException {
    parseMoof(moof, trackBundles, flags, scratchBytes);
    // If drm init data is sideloaded, we ignore pssh boxes.
    DrmInitData drmInitData = sideloadedDrmInitData != null ? null
        : getDrmInitDataFromAtoms(moof.leafChildren);
    if (drmInitData != null) {
      int trackCount = trackBundles.size();
      for (int i = 0; i < trackCount; i++) {
        trackBundles.valueAt(i).updateDrmInitData(drmInitData);
      }
    }
    // If we have a pending seek, advance tracks to their preceding sync frames.
    if (pendingSeekTimeUs != C.TIME_UNSET) {
      int trackCount = trackBundles.size();
      for (int i = 0; i < trackCount; i++) {
        trackBundles.valueAt(i).seek(pendingSeekTimeUs);
      }
      pendingSeekTimeUs = C.TIME_UNSET;
    }
  }

  private void maybeInitExtraTracks() {
    if (emsgTrackOutputs == null) {
      emsgTrackOutputs = new TrackOutput[2];
      int emsgTrackOutputCount = 0;
      if (additionalEmsgTrackOutput != null) {
        emsgTrackOutputs[emsgTrackOutputCount++] = additionalEmsgTrackOutput;
      }
      if ((flags & FLAG_ENABLE_EMSG_TRACK) != 0) {
        emsgTrackOutputs[emsgTrackOutputCount++] =
            extractorOutput.track(trackBundles.size(), C.TRACK_TYPE_METADATA);
      }
      emsgTrackOutputs = Arrays.copyOf(emsgTrackOutputs, emsgTrackOutputCount);

      for (TrackOutput eventMessageTrackOutput : emsgTrackOutputs) {
        eventMessageTrackOutput.format(EMSG_FORMAT);
      }
    }
    if (cea608TrackOutputs == null) {
      cea608TrackOutputs = new TrackOutput[closedCaptionFormats.size()];
      for (int i = 0; i < cea608TrackOutputs.length; i++) {
        TrackOutput output = extractorOutput.track(trackBundles.size() + 1 + i, C.TRACK_TYPE_TEXT);
        output.format(closedCaptionFormats.get(i));
        cea608TrackOutputs[i] = output;
      }
    }
  }

  /** Handles an emsg atom (defined in 23009-1). */
  private void onEmsgLeafAtomRead(ParsableByteArray atom) {
    if (emsgTrackOutputs == null || emsgTrackOutputs.length == 0) {
      return;
    }
    atom.setPosition(Atom.HEADER_SIZE);
    int fullAtom = atom.readInt();
    int version = Atom.parseFullAtomVersion(fullAtom);
    String schemeIdUri;
    String value;
    long timescale;
    long presentationTimeDeltaUs = C.TIME_UNSET; // Only set if version == 0
    long sampleTimeUs = C.TIME_UNSET;
    long durationMs;
    long id;
    switch (version) {
      case 0:
        schemeIdUri = Assertions.checkNotNull(atom.readNullTerminatedString());
        value = Assertions.checkNotNull(atom.readNullTerminatedString());
        timescale = atom.readUnsignedInt();
        presentationTimeDeltaUs =
            Util.scaleLargeTimestamp(atom.readUnsignedInt(), C.MICROS_PER_SECOND, timescale);
        if (segmentIndexEarliestPresentationTimeUs != C.TIME_UNSET) {
          sampleTimeUs = segmentIndexEarliestPresentationTimeUs + presentationTimeDeltaUs;
        }
        durationMs =
            Util.scaleLargeTimestamp(atom.readUnsignedInt(), C.MILLIS_PER_SECOND, timescale);
        id = atom.readUnsignedInt();
        break;
      case 1:
        timescale = atom.readUnsignedInt();
        sampleTimeUs =
            Util.scaleLargeTimestamp(atom.readUnsignedLongToLong(), C.MICROS_PER_SECOND, timescale);
        durationMs =
            Util.scaleLargeTimestamp(atom.readUnsignedInt(), C.MILLIS_PER_SECOND, timescale);
        id = atom.readUnsignedInt();
        schemeIdUri = Assertions.checkNotNull(atom.readNullTerminatedString());
        value = Assertions.checkNotNull(atom.readNullTerminatedString());
        break;
      default:
        Log.w(TAG, "Skipping unsupported emsg version: " + version);
        return;
    }

    byte[] messageData = new byte[atom.bytesLeft()];
    atom.readBytes(messageData, /*offset=*/ 0, atom.bytesLeft());
    EventMessage eventMessage = new EventMessage(schemeIdUri, value, durationMs, id, messageData);
    ParsableByteArray encodedEventMessage =
        new ParsableByteArray(eventMessageEncoder.encode(eventMessage));
    int sampleSize = encodedEventMessage.bytesLeft();

    // Output the sample data.
    for (TrackOutput emsgTrackOutput : emsgTrackOutputs) {
      encodedEventMessage.setPosition(0);
      emsgTrackOutput.sampleData(encodedEventMessage, sampleSize);
    }

    // Output the sample metadata. This is made a little complicated because emsg-v0 atoms
    // have presentation time *delta* while v1 atoms have absolute presentation time.
    if (sampleTimeUs == C.TIME_UNSET) {
      // We need the first sample timestamp in the segment before we can output the metadata.
      pendingMetadataSampleInfos.addLast(
          new MetadataSampleInfo(presentationTimeDeltaUs, sampleSize));
      pendingMetadataSampleBytes += sampleSize;
    } else {
      if (timestampAdjuster != null) {
        sampleTimeUs = timestampAdjuster.adjustSampleTimestamp(sampleTimeUs);
      }
      for (TrackOutput emsgTrackOutput : emsgTrackOutputs) {
        emsgTrackOutput.sampleMetadata(
            sampleTimeUs, C.BUFFER_FLAG_KEY_FRAME, sampleSize, /* offset= */ 0, null);
      }
    }
  }

  /** Parses a trex atom (defined in 14496-12). */
  private static Pair<Integer, DefaultSampleValues> parseTrex(ParsableByteArray trex) {
    trex.setPosition(Atom.FULL_HEADER_SIZE);
    int trackId = trex.readInt();
    int defaultSampleDescriptionIndex = trex.readUnsignedIntToInt() - 1;
    int defaultSampleDuration = trex.readUnsignedIntToInt();
    int defaultSampleSize = trex.readUnsignedIntToInt();
    int defaultSampleFlags = trex.readInt();

    return Pair.create(trackId, new DefaultSampleValues(defaultSampleDescriptionIndex,
        defaultSampleDuration, defaultSampleSize, defaultSampleFlags));
  }

  /**
   * Parses an mehd atom (defined in 14496-12).
   */
  private static long parseMehd(ParsableByteArray mehd) {
    mehd.setPosition(Atom.HEADER_SIZE);
    int fullAtom = mehd.readInt();
    int version = Atom.parseFullAtomVersion(fullAtom);
    return version == 0 ? mehd.readUnsignedInt() : mehd.readUnsignedLongToLong();
  }

  private static void parseMoof(ContainerAtom moof, SparseArray<TrackBundle> trackBundleArray,
      @Flags int flags, byte[] extendedTypeScratch) throws ParserException {
    int moofContainerChildrenSize = moof.containerChildren.size();
    for (int i = 0; i < moofContainerChildrenSize; i++) {
      Atom.ContainerAtom child = moof.containerChildren.get(i);
      // TODO: Support multiple traf boxes per track in a single moof.
      if (child.type == Atom.TYPE_traf) {
        parseTraf(child, trackBundleArray, flags, extendedTypeScratch);
      }
    }
  }

  /**
   * Parses a traf atom (defined in 14496-12).
   */
  private static void parseTraf(ContainerAtom traf, SparseArray<TrackBundle> trackBundleArray,
      @Flags int flags, byte[] extendedTypeScratch) throws ParserException {
    LeafAtom tfhd = traf.getLeafAtomOfType(Atom.TYPE_tfhd);
    @Nullable TrackBundle trackBundle = parseTfhd(tfhd.data, trackBundleArray);
    if (trackBundle == null) {
      return;
    }

    TrackFragment fragment = trackBundle.fragment;
    long decodeTime = fragment.nextFragmentDecodeTime;
    trackBundle.reset();

    @Nullable LeafAtom tfdtAtom = traf.getLeafAtomOfType(Atom.TYPE_tfdt);
    if (tfdtAtom != null && (flags & FLAG_WORKAROUND_IGNORE_TFDT_BOX) == 0) {
      decodeTime = parseTfdt(traf.getLeafAtomOfType(Atom.TYPE_tfdt).data);
    }

    parseTruns(traf, trackBundle, decodeTime, flags);

    @Nullable
    TrackEncryptionBox encryptionBox =
        trackBundle.track.getSampleDescriptionEncryptionBox(fragment.header.sampleDescriptionIndex);

    @Nullable LeafAtom saiz = traf.getLeafAtomOfType(Atom.TYPE_saiz);
    if (saiz != null) {
      parseSaiz(encryptionBox, saiz.data, fragment);
    }

    @Nullable LeafAtom saio = traf.getLeafAtomOfType(Atom.TYPE_saio);
    if (saio != null) {
      parseSaio(saio.data, fragment);
    }

    @Nullable LeafAtom senc = traf.getLeafAtomOfType(Atom.TYPE_senc);
    if (senc != null) {
      parseSenc(senc.data, fragment);
    }

    @Nullable LeafAtom sbgp = traf.getLeafAtomOfType(Atom.TYPE_sbgp);
    @Nullable LeafAtom sgpd = traf.getLeafAtomOfType(Atom.TYPE_sgpd);
    if (sbgp != null && sgpd != null) {
      parseSgpd(sbgp.data, sgpd.data, encryptionBox != null ? encryptionBox.schemeType : null,
          fragment);
    }

    int leafChildrenSize = traf.leafChildren.size();
    for (int i = 0; i < leafChildrenSize; i++) {
      LeafAtom atom = traf.leafChildren.get(i);
      if (atom.type == Atom.TYPE_uuid) {
        parseUuid(atom.data, fragment, extendedTypeScratch);
      }
    }
  }

  private static void parseTruns(ContainerAtom traf, TrackBundle trackBundle, long decodeTime,
      @Flags int flags) {
    int trunCount = 0;
    int totalSampleCount = 0;
    List<LeafAtom> leafChildren = traf.leafChildren;
    int leafChildrenSize = leafChildren.size();
    for (int i = 0; i < leafChildrenSize; i++) {
      LeafAtom atom = leafChildren.get(i);
      if (atom.type == Atom.TYPE_trun) {
        ParsableByteArray trunData = atom.data;
        trunData.setPosition(Atom.FULL_HEADER_SIZE);
        int trunSampleCount = trunData.readUnsignedIntToInt();
        if (trunSampleCount > 0) {
          totalSampleCount += trunSampleCount;
          trunCount++;
        }
      }
    }
    trackBundle.currentTrackRunIndex = 0;
    trackBundle.currentSampleInTrackRun = 0;
    trackBundle.currentSampleIndex = 0;
    trackBundle.fragment.initTables(trunCount, totalSampleCount);

    int trunIndex = 0;
    int trunStartPosition = 0;
    for (int i = 0; i < leafChildrenSize; i++) {
      LeafAtom trun = leafChildren.get(i);
      if (trun.type == Atom.TYPE_trun) {
        trunStartPosition = parseTrun(trackBundle, trunIndex++, decodeTime, flags, trun.data,
            trunStartPosition);
      }
    }
  }

  private static void parseSaiz(TrackEncryptionBox encryptionBox, ParsableByteArray saiz,
      TrackFragment out) throws ParserException {
    int vectorSize = encryptionBox.perSampleIvSize;
    saiz.setPosition(Atom.HEADER_SIZE);
    int fullAtom = saiz.readInt();
    int flags = Atom.parseFullAtomFlags(fullAtom);
    if ((flags & 0x01) == 1) {
      saiz.skipBytes(8);
    }
    int defaultSampleInfoSize = saiz.readUnsignedByte();

    int sampleCount = saiz.readUnsignedIntToInt();
    if (sampleCount != out.sampleCount) {
      throw new ParserException("Length mismatch: " + sampleCount + ", " + out.sampleCount);
    }

    int totalSize = 0;
    if (defaultSampleInfoSize == 0) {
      boolean[] sampleHasSubsampleEncryptionTable = out.sampleHasSubsampleEncryptionTable;
      for (int i = 0; i < sampleCount; i++) {
        int sampleInfoSize = saiz.readUnsignedByte();
        totalSize += sampleInfoSize;
        sampleHasSubsampleEncryptionTable[i] = sampleInfoSize > vectorSize;
      }
    } else {
      boolean subsampleEncryption = defaultSampleInfoSize > vectorSize;
      totalSize += defaultSampleInfoSize * sampleCount;
      Arrays.fill(out.sampleHasSubsampleEncryptionTable, 0, sampleCount, subsampleEncryption);
    }
    out.initEncryptionData(totalSize);
  }

  /**
   * Parses a saio atom (defined in 14496-12).
   *
   * @param saio The saio atom to decode.
   * @param out The {@link TrackFragment} to populate with data from the saio atom.
   */
  private static void parseSaio(ParsableByteArray saio, TrackFragment out) throws ParserException {
    saio.setPosition(Atom.HEADER_SIZE);
    int fullAtom = saio.readInt();
    int flags = Atom.parseFullAtomFlags(fullAtom);
    if ((flags & 0x01) == 1) {
      saio.skipBytes(8);
    }

    int entryCount = saio.readUnsignedIntToInt();
    if (entryCount != 1) {
      // We only support one trun element currently, so always expect one entry.
      throw new ParserException("Unexpected saio entry count: " + entryCount);
    }

    int version = Atom.parseFullAtomVersion(fullAtom);
    out.auxiliaryDataPosition +=
        version == 0 ? saio.readUnsignedInt() : saio.readUnsignedLongToLong();
  }

  /**
   * Parses a tfhd atom (defined in 14496-12), updates the corresponding {@link TrackFragment} and
   * returns the {@link TrackBundle} of the corresponding {@link Track}. If the tfhd does not refer
   * to any {@link TrackBundle}, {@code null} is returned and no changes are made.
   *
   * @param tfhd The tfhd atom to decode.
   * @param trackBundles The track bundles, one of which corresponds to the tfhd atom being parsed.
   * @return The {@link TrackBundle} to which the {@link TrackFragment} belongs, or null if the tfhd
   *     does not refer to any {@link TrackBundle}.
   */
  @Nullable
  private static TrackBundle parseTfhd(
      ParsableByteArray tfhd, SparseArray<TrackBundle> trackBundles) {
    tfhd.setPosition(Atom.HEADER_SIZE);
    int fullAtom = tfhd.readInt();
    int atomFlags = Atom.parseFullAtomFlags(fullAtom);
    int trackId = tfhd.readInt();
    @Nullable TrackBundle trackBundle = getTrackBundle(trackBundles, trackId);
    if (trackBundle == null) {
      return null;
    }
    if ((atomFlags & 0x01 /* base_data_offset_present */) != 0) {
      long baseDataPosition = tfhd.readUnsignedLongToLong();
      trackBundle.fragment.dataPosition = baseDataPosition;
      trackBundle.fragment.auxiliaryDataPosition = baseDataPosition;
    }

    DefaultSampleValues defaultSampleValues = trackBundle.defaultSampleValues;
    int defaultSampleDescriptionIndex =
        ((atomFlags & 0x02 /* default_sample_description_index_present */) != 0)
            ? tfhd.readUnsignedIntToInt() - 1 : defaultSampleValues.sampleDescriptionIndex;
    int defaultSampleDuration = ((atomFlags & 0x08 /* default_sample_duration_present */) != 0)
        ? tfhd.readUnsignedIntToInt() : defaultSampleValues.duration;
    int defaultSampleSize = ((atomFlags & 0x10 /* default_sample_size_present */) != 0)
        ? tfhd.readUnsignedIntToInt() : defaultSampleValues.size;
    int defaultSampleFlags = ((atomFlags & 0x20 /* default_sample_flags_present */) != 0)
        ? tfhd.readUnsignedIntToInt() : defaultSampleValues.flags;
    trackBundle.fragment.header = new DefaultSampleValues(defaultSampleDescriptionIndex,
        defaultSampleDuration, defaultSampleSize, defaultSampleFlags);
    return trackBundle;
  }

  private static @Nullable TrackBundle getTrackBundle(
      SparseArray<TrackBundle> trackBundles, int trackId) {
    if (trackBundles.size() == 1) {
      // Ignore track id if there is only one track. This is either because we have a side-loaded
      // track (flag FLAG_SIDELOADED) or to cope with non-matching track indices (see
      // https://github.com/google/ExoPlayer/issues/4083).
      return trackBundles.valueAt(/* index= */ 0);
    }
    return trackBundles.get(trackId);
  }

  /**
   * Parses a tfdt atom (defined in 14496-12).
   *
   * @return baseMediaDecodeTime The sum of the decode durations of all earlier samples in the
   *     media, expressed in the media's timescale.
   */
  private static long parseTfdt(ParsableByteArray tfdt) {
    tfdt.setPosition(Atom.HEADER_SIZE);
    int fullAtom = tfdt.readInt();
    int version = Atom.parseFullAtomVersion(fullAtom);
    return version == 1 ? tfdt.readUnsignedLongToLong() : tfdt.readUnsignedInt();
  }

  /**
   * Parses a trun atom (defined in 14496-12).
   *
   * @param trackBundle The {@link TrackBundle} that contains the {@link TrackFragment} into
   *     which parsed data should be placed.
   * @param index Index of the track run in the fragment.
   * @param decodeTime The decode time of the first sample in the fragment run.
   * @param flags Flags to allow any required workaround to be executed.
   * @param trun The trun atom to decode.
   * @return The starting position of samples for the next run.
   */
  private static int parseTrun(TrackBundle trackBundle, int index, long decodeTime,
      @Flags int flags, ParsableByteArray trun, int trackRunStart) {
    trun.setPosition(Atom.HEADER_SIZE);
    int fullAtom = trun.readInt();
    int atomFlags = Atom.parseFullAtomFlags(fullAtom);

    Track track = trackBundle.track;
    TrackFragment fragment = trackBundle.fragment;
    DefaultSampleValues defaultSampleValues = fragment.header;

    fragment.trunLength[index] = trun.readUnsignedIntToInt();
    fragment.trunDataPosition[index] = fragment.dataPosition;
    if ((atomFlags & 0x01 /* data_offset_present */) != 0) {
      fragment.trunDataPosition[index] += trun.readInt();
    }

    boolean firstSampleFlagsPresent = (atomFlags & 0x04 /* first_sample_flags_present */) != 0;
    int firstSampleFlags = defaultSampleValues.flags;
    if (firstSampleFlagsPresent) {
      firstSampleFlags = trun.readUnsignedIntToInt();
    }

    boolean sampleDurationsPresent = (atomFlags & 0x100 /* sample_duration_present */) != 0;
    boolean sampleSizesPresent = (atomFlags & 0x200 /* sample_size_present */) != 0;
    boolean sampleFlagsPresent = (atomFlags & 0x400 /* sample_flags_present */) != 0;
    boolean sampleCompositionTimeOffsetsPresent =
        (atomFlags & 0x800 /* sample_composition_time_offsets_present */) != 0;

    // Offset to the entire video timeline. In the presence of B-frames this is usually used to
    // ensure that the first frame's presentation timestamp is zero.
    long edtsOffset = 0;

    // Currently we only support a single edit that moves the entire media timeline (indicated by
    // duration == 0). Other uses of edit lists are uncommon and unsupported.
    if (track.editListDurations != null && track.editListDurations.length == 1
        && track.editListDurations[0] == 0) {
      edtsOffset =
          Util.scaleLargeTimestamp(
              track.editListMediaTimes[0], C.MILLIS_PER_SECOND, track.timescale);
    }

    int[] sampleSizeTable = fragment.sampleSizeTable;
    int[] sampleCompositionTimeOffsetTable = fragment.sampleCompositionTimeOffsetTable;
    long[] sampleDecodingTimeTable = fragment.sampleDecodingTimeTable;
    boolean[] sampleIsSyncFrameTable = fragment.sampleIsSyncFrameTable;

    boolean workaroundEveryVideoFrameIsSyncFrame = track.type == C.TRACK_TYPE_VIDEO
        && (flags & FLAG_WORKAROUND_EVERY_VIDEO_FRAME_IS_SYNC_FRAME) != 0;

    int trackRunEnd = trackRunStart + fragment.trunLength[index];
    long timescale = track.timescale;
    long cumulativeTime = index > 0 ? fragment.nextFragmentDecodeTime : decodeTime;
    for (int i = trackRunStart; i < trackRunEnd; i++) {
      // Use trun values if present, otherwise tfhd, otherwise trex.
      int sampleDuration = sampleDurationsPresent ? trun.readUnsignedIntToInt()
          : defaultSampleValues.duration;
      int sampleSize = sampleSizesPresent ? trun.readUnsignedIntToInt() : defaultSampleValues.size;
      int sampleFlags = (i == 0 && firstSampleFlagsPresent) ? firstSampleFlags
          : sampleFlagsPresent ? trun.readInt() : defaultSampleValues.flags;
      if (sampleCompositionTimeOffsetsPresent) {
        // The BMFF spec (ISO 14496-12) states that sample offsets should be unsigned integers in
        // version 0 trun boxes, however a significant number of streams violate the spec and use
        // signed integers instead. It's safe to always decode sample offsets as signed integers
        // here, because unsigned integers will still be parsed correctly (unless their top bit is
        // set, which is never true in practice because sample offsets are always small).
        int sampleOffset = trun.readInt();
        sampleCompositionTimeOffsetTable[i] =
            (int) ((sampleOffset * C.MILLIS_PER_SECOND) / timescale);
      } else {
        sampleCompositionTimeOffsetTable[i] = 0;
      }
      sampleDecodingTimeTable[i] =
          Util.scaleLargeTimestamp(cumulativeTime, C.MILLIS_PER_SECOND, timescale) - edtsOffset;
      sampleSizeTable[i] = sampleSize;
      sampleIsSyncFrameTable[i] = ((sampleFlags >> 16) & 0x1) == 0
          && (!workaroundEveryVideoFrameIsSyncFrame || i == 0);
      cumulativeTime += sampleDuration;
    }
    fragment.nextFragmentDecodeTime = cumulativeTime;
    return trackRunEnd;
  }

  private static void parseUuid(ParsableByteArray uuid, TrackFragment out,
      byte[] extendedTypeScratch) throws ParserException {
    uuid.setPosition(Atom.HEADER_SIZE);
    uuid.readBytes(extendedTypeScratch, 0, 16);

    // Currently this parser only supports Microsoft's PIFF SampleEncryptionBox.
    if (!Arrays.equals(extendedTypeScratch, PIFF_SAMPLE_ENCRYPTION_BOX_EXTENDED_TYPE)) {
      return;
    }

    // Except for the extended type, this box is identical to a SENC box. See "Portable encoding of
    // audio-video objects: The Protected Interoperable File Format (PIFF), John A. Bocharov et al,
    // Section 5.3.2.1."
    parseSenc(uuid, 16, out);
  }

  private static void parseSenc(ParsableByteArray senc, TrackFragment out) throws ParserException {
    parseSenc(senc, 0, out);
  }

  private static void parseSenc(ParsableByteArray senc, int offset, TrackFragment out)
      throws ParserException {
    senc.setPosition(Atom.HEADER_SIZE + offset);
    int fullAtom = senc.readInt();
    int flags = Atom.parseFullAtomFlags(fullAtom);

    if ((flags & 0x01 /* override_track_encryption_box_parameters */) != 0) {
      // TODO: Implement this.
      throw new ParserException("Overriding TrackEncryptionBox parameters is unsupported.");
    }

    boolean subsampleEncryption = (flags & 0x02 /* use_subsample_encryption */) != 0;
    int sampleCount = senc.readUnsignedIntToInt();
    if (sampleCount != out.sampleCount) {
      throw new ParserException("Length mismatch: " + sampleCount + ", " + out.sampleCount);
    }

    Arrays.fill(out.sampleHasSubsampleEncryptionTable, 0, sampleCount, subsampleEncryption);
    out.initEncryptionData(senc.bytesLeft());
    out.fillEncryptionData(senc);
  }

  private static void parseSgpd(
      ParsableByteArray sbgp,
      ParsableByteArray sgpd,
      @Nullable String schemeType,
      TrackFragment out)
      throws ParserException {
    sbgp.setPosition(Atom.HEADER_SIZE);
    int sbgpFullAtom = sbgp.readInt();
    if (sbgp.readInt() != SAMPLE_GROUP_TYPE_seig) {
      // Only seig grouping type is supported.
      return;
    }
    if (Atom.parseFullAtomVersion(sbgpFullAtom) == 1) {
      sbgp.skipBytes(4); // default_length.
    }
    if (sbgp.readInt() != 1) { // entry_count.
      throw new ParserException("Entry count in sbgp != 1 (unsupported).");
    }

    sgpd.setPosition(Atom.HEADER_SIZE);
    int sgpdFullAtom = sgpd.readInt();
    if (sgpd.readInt() != SAMPLE_GROUP_TYPE_seig) {
      // Only seig grouping type is supported.
      return;
    }
    int sgpdVersion = Atom.parseFullAtomVersion(sgpdFullAtom);
    if (sgpdVersion == 1) {
      if (sgpd.readUnsignedInt() == 0) {
        throw new ParserException("Variable length description in sgpd found (unsupported)");
      }
    } else if (sgpdVersion >= 2) {
      sgpd.skipBytes(4); // default_sample_description_index.
    }
    if (sgpd.readUnsignedInt() != 1) { // entry_count.
      throw new ParserException("Entry count in sgpd != 1 (unsupported).");
    }
    // CencSampleEncryptionInformationGroupEntry
    sgpd.skipBytes(1); // reserved = 0.
    int patternByte = sgpd.readUnsignedByte();
    int cryptByteBlock = (patternByte & 0xF0) >> 4;
    int skipByteBlock = patternByte & 0x0F;
    boolean isProtected = sgpd.readUnsignedByte() == 1;
    if (!isProtected) {
      return;
    }
    int perSampleIvSize = sgpd.readUnsignedByte();
    byte[] keyId = new byte[16];
    sgpd.readBytes(keyId, 0, keyId.length);
    byte[] constantIv = null;
    if (perSampleIvSize == 0) {
      int constantIvSize = sgpd.readUnsignedByte();
      constantIv = new byte[constantIvSize];
      sgpd.readBytes(constantIv, 0, constantIvSize);
    }
    out.definesEncryptionData = true;
    out.trackEncryptionBox = new TrackEncryptionBox(isProtected, schemeType, perSampleIvSize, keyId,
        cryptByteBlock, skipByteBlock, constantIv);
  }

  /**
   * Parses a sidx atom (defined in 14496-12).
   *
   * @param atom The atom data.
   * @param inputPosition The input position of the first byte after the atom.
   * @return A pair consisting of the earliest presentation time in microseconds, and the parsed
   *     {@link ChunkIndex}.
   */
  private static Pair<Long, ChunkIndex> parseSidx(ParsableByteArray atom, long inputPosition)
      throws ParserException {
    atom.setPosition(Atom.HEADER_SIZE);
    int fullAtom = atom.readInt();
    int version = Atom.parseFullAtomVersion(fullAtom);

    atom.skipBytes(4);
    long timescale = atom.readUnsignedInt();
    long earliestPresentationTime;
    long offset = inputPosition;
    if (version == 0) {
      earliestPresentationTime = atom.readUnsignedInt();
      offset += atom.readUnsignedInt();
    } else {
      earliestPresentationTime = atom.readUnsignedLongToLong();
      offset += atom.readUnsignedLongToLong();
    }
    long earliestPresentationTimeUs = Util.scaleLargeTimestamp(earliestPresentationTime,
        C.MICROS_PER_SECOND, timescale);

    atom.skipBytes(2);

    int referenceCount = atom.readUnsignedShort();
    int[] sizes = new int[referenceCount];
    long[] offsets = new long[referenceCount];
    long[] durationsUs = new long[referenceCount];
    long[] timesUs = new long[referenceCount];

    long time = earliestPresentationTime;
    long timeUs = earliestPresentationTimeUs;
    for (int i = 0; i < referenceCount; i++) {
      int firstInt = atom.readInt();

      int type = 0x80000000 & firstInt;
      if (type != 0) {
        throw new ParserException("Unhandled indirect reference");
      }
      long referenceDuration = atom.readUnsignedInt();

      sizes[i] = 0x7FFFFFFF & firstInt;
      offsets[i] = offset;

      // Calculate time and duration values such that any rounding errors are consistent. i.e. That
      // timesUs[i] + durationsUs[i] == timesUs[i + 1].
      timesUs[i] = timeUs;
      time += referenceDuration;
      timeUs = Util.scaleLargeTimestamp(time, C.MICROS_PER_SECOND, timescale);
      durationsUs[i] = timeUs - timesUs[i];

      atom.skipBytes(4);
      offset += sizes[i];
    }

    return Pair.create(earliestPresentationTimeUs,
        new ChunkIndex(sizes, offsets, durationsUs, timesUs));
  }

  private void readEncryptionData(ExtractorInput input) throws IOException, InterruptedException {
    TrackBundle nextTrackBundle = null;
    long nextDataOffset = Long.MAX_VALUE;
    int trackBundlesSize = trackBundles.size();
    for (int i = 0; i < trackBundlesSize; i++) {
      TrackFragment trackFragment = trackBundles.valueAt(i).fragment;
      if (trackFragment.sampleEncryptionDataNeedsFill
          && trackFragment.auxiliaryDataPosition < nextDataOffset) {
        nextDataOffset = trackFragment.auxiliaryDataPosition;
        nextTrackBundle = trackBundles.valueAt(i);
      }
    }
    if (nextTrackBundle == null) {
      parserState = STATE_READING_SAMPLE_START;
      return;
    }
    int bytesToSkip = (int) (nextDataOffset - input.getPosition());
    if (bytesToSkip < 0) {
      throw new ParserException("Offset to encryption data was negative.");
    }
    input.skipFully(bytesToSkip);
    nextTrackBundle.fragment.fillEncryptionData(input);
  }

  /**
   * Attempts to read the next sample in the current mdat atom. The read sample may be output or
   * skipped.
   *
   * <p>If there are no more samples in the current mdat atom then the parser state is transitioned
   * to {@link #STATE_READING_ATOM_HEADER} and {@code false} is returned.
   *
   * <p>It is possible for a sample to be partially read in the case that an exception is thrown. In
   * this case the method can be called again to read the remainder of the sample.
   *
   * @param input The {@link ExtractorInput} from which to read data.
   * @return Whether a sample was read. The read sample may have been output or skipped. False
   *     indicates that there are no samples left to read in the current mdat.
   * @throws IOException If an error occurs reading from the input.
   * @throws InterruptedException If the thread is interrupted.
   */
  private boolean readSample(ExtractorInput input) throws IOException, InterruptedException {
    int outputSampleEncryptionDataSize = 0;
    if (parserState == STATE_READING_SAMPLE_START) {
      if (currentTrackBundle == null) {
        @Nullable TrackBundle currentTrackBundle = getNextFragmentRun(trackBundles);
        if (currentTrackBundle == null) {
          // We've run out of samples in the current mdat. Discard any trailing data and prepare to
          // read the header of the next atom.
          int bytesToSkip = (int) (endOfMdatPosition - input.getPosition());
          if (bytesToSkip < 0) {
            throw new ParserException("Offset to end of mdat was negative.");
          }
          input.skipFully(bytesToSkip);
          enterReadingAtomHeaderState();
          return false;
        }

        long nextDataPosition = currentTrackBundle.fragment
            .trunDataPosition[currentTrackBundle.currentTrackRunIndex];
        // We skip bytes preceding the next sample to read.
        int bytesToSkip = (int) (nextDataPosition - input.getPosition());
        if (bytesToSkip < 0) {
          // Assume the sample data must be contiguous in the mdat with no preceding data.
          Log.w(TAG, "Ignoring negative offset to sample data.");
          bytesToSkip = 0;
        }
        input.skipFully(bytesToSkip);
        this.currentTrackBundle = currentTrackBundle;
      }

      sampleSize = currentTrackBundle.fragment
          .sampleSizeTable[currentTrackBundle.currentSampleIndex];

      if (currentTrackBundle.currentSampleIndex < currentTrackBundle.firstSampleToOutputIndex) {
        input.skipFully(sampleSize);
        currentTrackBundle.skipSampleEncryptionData();
        if (!currentTrackBundle.next()) {
          currentTrackBundle = null;
        }
        parserState = STATE_READING_SAMPLE_START;
        return true;
      }

      if (currentTrackBundle.track.sampleTransformation == Track.TRANSFORMATION_CEA608_CDAT) {
        sampleSize -= Atom.HEADER_SIZE;
        input.skipFully(Atom.HEADER_SIZE);
      }
      sampleBytesWritten = currentTrackBundle.outputSampleEncryptionData();
      sampleSize += sampleBytesWritten;
<<<<<<< HEAD
      outputSampleEncryptionDataSize = sampleBytesWritten;
=======
      if (MimeTypes.AUDIO_AC4.equals(currentTrackBundle.track.format.sampleMimeType)) {
        Ac4Util.getAc4SampleHeader(sampleSize, scratch);
        currentTrackBundle.output.sampleData(scratch, Ac4Util.SAMPLE_HEADER_SIZE);
        sampleBytesWritten += Ac4Util.SAMPLE_HEADER_SIZE;
        sampleSize += Ac4Util.SAMPLE_HEADER_SIZE;
      }
>>>>>>> 4f15cfaa78f8053c4bf83ef0871df98d29fa6e0b
      parserState = STATE_READING_SAMPLE_CONTINUE;
      sampleCurrentNalBytesRemaining = 0;
    }

    TrackFragment fragment = currentTrackBundle.fragment;
    Track track = currentTrackBundle.track;
    TrackOutput output = currentTrackBundle.output;
    int sampleIndex = currentTrackBundle.currentSampleIndex;
    long sampleTimeUs = fragment.getSamplePresentationTime(sampleIndex) * 1000L;
    if (timestampAdjuster != null) {
      sampleTimeUs = timestampAdjuster.adjustSampleTimestamp(sampleTimeUs);
    }
    if (track.nalUnitLengthFieldLength != 0) {
      // Zero the top three bytes of the array that we'll use to decode nal unit lengths, in case
      // they're only 1 or 2 bytes long.
      byte[] nalPrefixData = nalPrefix.data;
      nalPrefixData[0] = 0;
      nalPrefixData[1] = 0;
      nalPrefixData[2] = 0;
      int nalUnitPrefixLength = track.nalUnitLengthFieldLength + 1;
      int nalUnitLengthFieldLengthDiff = 4 - track.nalUnitLengthFieldLength;
      // NAL units are length delimited, but the decoder requires start code delimited units.
      // Loop until we've written the sample to the track output, replacing length delimiters with
      // start codes as we encounter them.
      while (sampleBytesWritten < sampleSize) {
        if (sampleCurrentNalBytesRemaining == 0) {
          // Read the NAL length so that we know where we find the next one, and its type.
          input.readFully(nalPrefixData, nalUnitLengthFieldLengthDiff, nalUnitPrefixLength);
          nalPrefix.setPosition(0);
          int nalLengthInt = nalPrefix.readInt();
          if (nalLengthInt < 1) {
            throw new ParserException("Invalid NAL length");
          }
          sampleCurrentNalBytesRemaining = nalLengthInt - 1;
          // Write a start code for the current NAL unit.
          nalStartCode.setPosition(0);
          output.sampleData(nalStartCode, 4);
          // Write the NAL unit type byte.
          output.sampleData(nalPrefix, 1);
          processSeiNalUnitPayload = cea608TrackOutputs.length > 0
              && NalUnitUtil.isNalUnitSei(track.format.sampleMimeType, nalPrefixData[4]);
          sampleBytesWritten += 5;
          sampleSize += nalUnitLengthFieldLengthDiff;
        } else {
          int writtenBytes;
          if (processSeiNalUnitPayload) {
            // Read and write the payload of the SEI NAL unit.
            nalBuffer.reset(sampleCurrentNalBytesRemaining);
            input.readFully(nalBuffer.data, 0, sampleCurrentNalBytesRemaining);
            output.sampleData(nalBuffer, sampleCurrentNalBytesRemaining);
            writtenBytes = sampleCurrentNalBytesRemaining;
            // Unescape and process the SEI NAL unit.
            int unescapedLength = NalUnitUtil.unescapeStream(nalBuffer.data, nalBuffer.limit());
            // If the format is H.265/HEVC the NAL unit header has two bytes so skip one more byte.
            nalBuffer.setPosition(MimeTypes.VIDEO_H265.equals(track.format.sampleMimeType) ? 1 : 0);
            nalBuffer.setLimit(unescapedLength);
            CeaUtil.consume(sampleTimeUs, nalBuffer, cea608TrackOutputs);
          } else {
            // Write the payload of the NAL unit.
            writtenBytes = output.sampleData(input, sampleCurrentNalBytesRemaining, false);
          }
          sampleBytesWritten += writtenBytes;
          sampleCurrentNalBytesRemaining -= writtenBytes;
        }
      }
    } else {
<<<<<<< HEAD
      if (isAc4HeaderRequired) {
        Ac4Util.getAc4SampleHeader(sampleSize - outputSampleEncryptionDataSize, scratch);
        int length = scratch.limit();
        output.sampleData(scratch, length);
        sampleSize += length;
        sampleBytesWritten += length;
        isAc4HeaderRequired = false;
      }
=======
>>>>>>> 4f15cfaa78f8053c4bf83ef0871df98d29fa6e0b
      while (sampleBytesWritten < sampleSize) {
        int writtenBytes = output.sampleData(input, sampleSize - sampleBytesWritten, false);
        sampleBytesWritten += writtenBytes;
      }
    }

    @C.BufferFlags int sampleFlags = fragment.sampleIsSyncFrameTable[sampleIndex]
        ? C.BUFFER_FLAG_KEY_FRAME : 0;

    // Encryption data.
    TrackOutput.CryptoData cryptoData = null;
    TrackEncryptionBox encryptionBox = currentTrackBundle.getEncryptionBoxIfEncrypted();
    if (encryptionBox != null) {
      sampleFlags |= C.BUFFER_FLAG_ENCRYPTED;
      cryptoData = encryptionBox.cryptoData;
    }

    output.sampleMetadata(sampleTimeUs, sampleFlags, sampleSize, 0, cryptoData);

    // After we have the sampleTimeUs, we can commit all the pending metadata samples
    outputPendingMetadataSamples(sampleTimeUs);
    if (!currentTrackBundle.next()) {
      currentTrackBundle = null;
    }
    parserState = STATE_READING_SAMPLE_START;
    return true;
  }

  private void outputPendingMetadataSamples(long sampleTimeUs) {
    while (!pendingMetadataSampleInfos.isEmpty()) {
      MetadataSampleInfo sampleInfo = pendingMetadataSampleInfos.removeFirst();
      pendingMetadataSampleBytes -= sampleInfo.size;
      long metadataTimeUs = sampleTimeUs + sampleInfo.presentationTimeDeltaUs;
      if (timestampAdjuster != null) {
        metadataTimeUs = timestampAdjuster.adjustSampleTimestamp(metadataTimeUs);
      }
      for (TrackOutput emsgTrackOutput : emsgTrackOutputs) {
        emsgTrackOutput.sampleMetadata(
            metadataTimeUs,
            C.BUFFER_FLAG_KEY_FRAME,
            sampleInfo.size,
            pendingMetadataSampleBytes,
            null);
      }
    }
  }

  /**
   * Returns the {@link TrackBundle} whose fragment run has the earliest file position out of those
   * yet to be consumed, or null if all have been consumed.
   */
  @Nullable
  private static TrackBundle getNextFragmentRun(SparseArray<TrackBundle> trackBundles) {
    TrackBundle nextTrackBundle = null;
    long nextTrackRunOffset = Long.MAX_VALUE;

    int trackBundlesSize = trackBundles.size();
    for (int i = 0; i < trackBundlesSize; i++) {
      TrackBundle trackBundle = trackBundles.valueAt(i);
      if (trackBundle.currentTrackRunIndex == trackBundle.fragment.trunCount) {
        // This track fragment contains no more runs in the next mdat box.
      } else {
        long trunOffset = trackBundle.fragment.trunDataPosition[trackBundle.currentTrackRunIndex];
        if (trunOffset < nextTrackRunOffset) {
          nextTrackBundle = trackBundle;
          nextTrackRunOffset = trunOffset;
        }
      }
    }
    return nextTrackBundle;
  }

  /** Returns DrmInitData from leaf atoms. */
  private static DrmInitData getDrmInitDataFromAtoms(List<Atom.LeafAtom> leafChildren) {
    @Nullable ArrayList<SchemeData> schemeDatas = null;
    int leafChildrenSize = leafChildren.size();
    for (int i = 0; i < leafChildrenSize; i++) {
      LeafAtom child = leafChildren.get(i);
      if (child.type == Atom.TYPE_pssh) {
        if (schemeDatas == null) {
          schemeDatas = new ArrayList<>();
        }
        byte[] psshData = child.data.data;
        @Nullable UUID uuid = PsshAtomUtil.parseUuid(psshData);
        if (uuid == null) {
          Log.w(TAG, "Skipped pssh atom (failed to extract uuid)");
        } else {
          schemeDatas.add(new SchemeData(uuid, MimeTypes.VIDEO_MP4, psshData));
        }
      }
    }
    return schemeDatas == null ? null : new DrmInitData(schemeDatas);
  }

  /** Returns whether the extractor should decode a leaf atom with type {@code atom}. */
  private static boolean shouldParseLeafAtom(int atom) {
    return atom == Atom.TYPE_hdlr || atom == Atom.TYPE_mdhd || atom == Atom.TYPE_mvhd
        || atom == Atom.TYPE_sidx || atom == Atom.TYPE_stsd || atom == Atom.TYPE_tfdt
        || atom == Atom.TYPE_tfhd || atom == Atom.TYPE_tkhd || atom == Atom.TYPE_trex
        || atom == Atom.TYPE_trun || atom == Atom.TYPE_pssh || atom == Atom.TYPE_saiz
        || atom == Atom.TYPE_saio || atom == Atom.TYPE_senc || atom == Atom.TYPE_uuid
        || atom == Atom.TYPE_sbgp || atom == Atom.TYPE_sgpd || atom == Atom.TYPE_elst
        || atom == Atom.TYPE_mehd || atom == Atom.TYPE_emsg;
  }

  /** Returns whether the extractor should decode a container atom with type {@code atom}. */
  private static boolean shouldParseContainerAtom(int atom) {
    return atom == Atom.TYPE_moov || atom == Atom.TYPE_trak || atom == Atom.TYPE_mdia
        || atom == Atom.TYPE_minf || atom == Atom.TYPE_stbl || atom == Atom.TYPE_moof
        || atom == Atom.TYPE_traf || atom == Atom.TYPE_mvex || atom == Atom.TYPE_edts;
  }

  /**
   * Holds data corresponding to a metadata sample.
   */
  private static final class MetadataSampleInfo {

    public final long presentationTimeDeltaUs;
    public final int size;

    public MetadataSampleInfo(long presentationTimeDeltaUs, int size) {
      this.presentationTimeDeltaUs = presentationTimeDeltaUs;
      this.size = size;
    }

  }

  /**
   * Holds data corresponding to a single track.
   */
  private static final class TrackBundle {

    public final TrackOutput output;
    public final TrackFragment fragment;

    public Track track;
    public DefaultSampleValues defaultSampleValues;
    public int currentSampleIndex;
    public int currentSampleInTrackRun;
    public int currentTrackRunIndex;
    public int firstSampleToOutputIndex;

    private final ParsableByteArray encryptionSignalByte;
    private final ParsableByteArray defaultInitializationVector;

    public TrackBundle(TrackOutput output) {
      this.output = output;
      fragment = new TrackFragment();
      encryptionSignalByte = new ParsableByteArray(1);
      defaultInitializationVector = new ParsableByteArray();
    }

    public void init(Track track, DefaultSampleValues defaultSampleValues) {
      this.track = Assertions.checkNotNull(track);
      this.defaultSampleValues = Assertions.checkNotNull(defaultSampleValues);
      output.format(track.format);
      reset();
    }

    public void updateDrmInitData(DrmInitData drmInitData) {
      @Nullable
      TrackEncryptionBox encryptionBox =
          track.getSampleDescriptionEncryptionBox(fragment.header.sampleDescriptionIndex);
      @Nullable String schemeType = encryptionBox != null ? encryptionBox.schemeType : null;
      output.format(track.format.copyWithDrmInitData(drmInitData.copyWithSchemeType(schemeType)));
    }

    /** Resets the current fragment and sample indices. */
    public void reset() {
      fragment.reset();
      currentSampleIndex = 0;
      currentTrackRunIndex = 0;
      currentSampleInTrackRun = 0;
      firstSampleToOutputIndex = 0;
    }

    /**
     * Advances {@link #firstSampleToOutputIndex} to point to the sync sample before the specified
     * seek time in the current fragment.
     *
     * @param timeUs The seek time, in microseconds.
     */
    public void seek(long timeUs) {
      long timeMs = C.usToMs(timeUs);
      int searchIndex = currentSampleIndex;
      while (searchIndex < fragment.sampleCount
          && fragment.getSamplePresentationTime(searchIndex) < timeMs) {
        if (fragment.sampleIsSyncFrameTable[searchIndex]) {
          firstSampleToOutputIndex = searchIndex;
        }
        searchIndex++;
      }
    }

    /**
     * Advances the indices in the bundle to point to the next sample in the current fragment. If
     * the current sample is the last one in the current fragment, then the advanced state will be
     * {@code currentSampleIndex == fragment.sampleCount}, {@code currentTrackRunIndex ==
     * fragment.trunCount} and {@code #currentSampleInTrackRun == 0}.
     *
     * @return Whether the next sample is in the same track run as the previous one.
     */
    public boolean next() {
      currentSampleIndex++;
      currentSampleInTrackRun++;
      if (currentSampleInTrackRun == fragment.trunLength[currentTrackRunIndex]) {
        currentTrackRunIndex++;
        currentSampleInTrackRun = 0;
        return false;
      }
      return true;
    }

    /**
     * Outputs the encryption data for the current sample.
     *
     * @return The number of written bytes.
     */
    public int outputSampleEncryptionData() {
      TrackEncryptionBox encryptionBox = getEncryptionBoxIfEncrypted();
      if (encryptionBox == null) {
        return 0;
      }

      ParsableByteArray initializationVectorData;
      int vectorSize;
      if (encryptionBox.perSampleIvSize != 0) {
        initializationVectorData = fragment.sampleEncryptionData;
        vectorSize = encryptionBox.perSampleIvSize;
      } else {
        // The default initialization vector should be used.
        byte[] initVectorData = encryptionBox.defaultInitializationVector;
        defaultInitializationVector.reset(initVectorData, initVectorData.length);
        initializationVectorData = defaultInitializationVector;
        vectorSize = initVectorData.length;
      }

      boolean subsampleEncryption = fragment.sampleHasSubsampleEncryptionTable(currentSampleIndex);

      // Write the signal byte, containing the vector size and the subsample encryption flag.
      encryptionSignalByte.data[0] = (byte) (vectorSize | (subsampleEncryption ? 0x80 : 0));
      encryptionSignalByte.setPosition(0);
      output.sampleData(encryptionSignalByte, 1);
      // Write the vector.
      output.sampleData(initializationVectorData, vectorSize);
      // If we don't have subsample encryption data, we're done.
      if (!subsampleEncryption) {
        return 1 + vectorSize;
      }
      // Write the subsample encryption data.
      ParsableByteArray subsampleEncryptionData = fragment.sampleEncryptionData;
      int subsampleCount = subsampleEncryptionData.readUnsignedShort();
      subsampleEncryptionData.skipBytes(-2);
      int subsampleDataLength = 2 + 6 * subsampleCount;
      output.sampleData(subsampleEncryptionData, subsampleDataLength);
      return 1 + vectorSize + subsampleDataLength;
    }

    /** Skips the encryption data for the current sample. */
    private void skipSampleEncryptionData() {
      @Nullable TrackEncryptionBox encryptionBox = getEncryptionBoxIfEncrypted();
      if (encryptionBox == null) {
        return;
      }

      ParsableByteArray sampleEncryptionData = fragment.sampleEncryptionData;
      if (encryptionBox.perSampleIvSize != 0) {
        sampleEncryptionData.skipBytes(encryptionBox.perSampleIvSize);
      }
      if (fragment.sampleHasSubsampleEncryptionTable(currentSampleIndex)) {
        sampleEncryptionData.skipBytes(6 * sampleEncryptionData.readUnsignedShort());
      }
    }

    @Nullable
    private TrackEncryptionBox getEncryptionBoxIfEncrypted() {
      int sampleDescriptionIndex = fragment.header.sampleDescriptionIndex;
      @Nullable
      TrackEncryptionBox encryptionBox =
          fragment.trackEncryptionBox != null
              ? fragment.trackEncryptionBox
              : track.getSampleDescriptionEncryptionBox(sampleDescriptionIndex);
      return encryptionBox != null && encryptionBox.isEncrypted ? encryptionBox : null;
    }

  }

}<|MERGE_RESOLUTION|>--- conflicted
+++ resolved
@@ -1220,7 +1220,6 @@
    * @throws InterruptedException If the thread is interrupted.
    */
   private boolean readSample(ExtractorInput input) throws IOException, InterruptedException {
-    int outputSampleEncryptionDataSize = 0;
     if (parserState == STATE_READING_SAMPLE_START) {
       if (currentTrackBundle == null) {
         @Nullable TrackBundle currentTrackBundle = getNextFragmentRun(trackBundles);
@@ -1268,16 +1267,12 @@
       }
       sampleBytesWritten = currentTrackBundle.outputSampleEncryptionData();
       sampleSize += sampleBytesWritten;
-<<<<<<< HEAD
-      outputSampleEncryptionDataSize = sampleBytesWritten;
-=======
       if (MimeTypes.AUDIO_AC4.equals(currentTrackBundle.track.format.sampleMimeType)) {
         Ac4Util.getAc4SampleHeader(sampleSize, scratch);
         currentTrackBundle.output.sampleData(scratch, Ac4Util.SAMPLE_HEADER_SIZE);
         sampleBytesWritten += Ac4Util.SAMPLE_HEADER_SIZE;
         sampleSize += Ac4Util.SAMPLE_HEADER_SIZE;
       }
->>>>>>> 4f15cfaa78f8053c4bf83ef0871df98d29fa6e0b
       parserState = STATE_READING_SAMPLE_CONTINUE;
       sampleCurrentNalBytesRemaining = 0;
     }
@@ -1344,17 +1339,6 @@
         }
       }
     } else {
-<<<<<<< HEAD
-      if (isAc4HeaderRequired) {
-        Ac4Util.getAc4SampleHeader(sampleSize - outputSampleEncryptionDataSize, scratch);
-        int length = scratch.limit();
-        output.sampleData(scratch, length);
-        sampleSize += length;
-        sampleBytesWritten += length;
-        isAc4HeaderRequired = false;
-      }
-=======
->>>>>>> 4f15cfaa78f8053c4bf83ef0871df98d29fa6e0b
       while (sampleBytesWritten < sampleSize) {
         int writtenBytes = output.sampleData(input, sampleSize - sampleBytesWritten, false);
         sampleBytesWritten += writtenBytes;
