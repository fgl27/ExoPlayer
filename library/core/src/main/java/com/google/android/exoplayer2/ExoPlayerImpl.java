--- conflicted
+++ resolved
@@ -1399,190 +1399,10 @@
     return positionMs;
   }
 
-<<<<<<< HEAD
-  private static final class PlaybackInfoUpdate implements Runnable {
-
-    private final PlaybackInfo playbackInfo;
-    private final CopyOnWriteArrayList<ListenerHolder> listenerSnapshot;
-    private final TrackSelector trackSelector;
-    private final boolean positionDiscontinuity;
-    @DiscontinuityReason private final int positionDiscontinuityReason;
-    @TimelineChangeReason private final int timelineChangeReason;
-    private final boolean mediaItemTransitioned;
-    private final int mediaItemTransitionReason;
-    @Nullable private final MediaItem mediaItem;
-    @PlayWhenReadyChangeReason private final int playWhenReadyChangeReason;
-    private final boolean seekProcessed;
-    private final boolean playbackStateChanged;
-    private final boolean playbackErrorChanged;
-    private final boolean isLoadingChanged;
-    private final boolean timelineChanged;
-    private final boolean trackSelectorResultChanged;
-    private final boolean staticMetadataChanged;
-    private final boolean playWhenReadyChanged;
-    private final boolean playbackSuppressionReasonChanged;
-    private final boolean isPlayingChanged;
-    private final boolean playbackParametersChanged;
-    private final boolean offloadSchedulingEnabledChanged;
-    private final boolean sleepingForOffloadChanged;
-
-    public PlaybackInfoUpdate(
-        PlaybackInfo playbackInfo,
-        PlaybackInfo previousPlaybackInfo,
-        CopyOnWriteArrayList<ListenerHolder> listeners,
-        TrackSelector trackSelector,
-        boolean positionDiscontinuity,
-        @DiscontinuityReason int positionDiscontinuityReason,
-        @TimelineChangeReason int timelineChangeReason,
-        boolean mediaItemTransitioned,
-        @MediaItemTransitionReason int mediaItemTransitionReason,
-        @Nullable MediaItem mediaItem,
-        @PlayWhenReadyChangeReason int playWhenReadyChangeReason,
-        boolean seekProcessed) {
-      this.playbackInfo = playbackInfo;
-      this.listenerSnapshot = new CopyOnWriteArrayList<>(listeners);
-      this.trackSelector = trackSelector;
-      this.positionDiscontinuity = positionDiscontinuity;
-      this.positionDiscontinuityReason = positionDiscontinuityReason;
-      this.timelineChangeReason = timelineChangeReason;
-      this.mediaItemTransitioned = mediaItemTransitioned;
-      this.mediaItemTransitionReason = mediaItemTransitionReason;
-      this.mediaItem = mediaItem;
-      this.playWhenReadyChangeReason = playWhenReadyChangeReason;
-      this.seekProcessed = seekProcessed;
-      playbackStateChanged = previousPlaybackInfo.playbackState != playbackInfo.playbackState;
-      playbackErrorChanged =
-          previousPlaybackInfo.playbackError != playbackInfo.playbackError
-              && playbackInfo.playbackError != null;
-      isLoadingChanged = previousPlaybackInfo.isLoading != playbackInfo.isLoading;
-      timelineChanged = !previousPlaybackInfo.timeline.equals(playbackInfo.timeline);
-      trackSelectorResultChanged =
-          previousPlaybackInfo.trackSelectorResult != playbackInfo.trackSelectorResult;
-      staticMetadataChanged =
-          !previousPlaybackInfo.staticMetadata.equals(playbackInfo.staticMetadata);
-      playWhenReadyChanged = previousPlaybackInfo.playWhenReady != playbackInfo.playWhenReady;
-      playbackSuppressionReasonChanged =
-          previousPlaybackInfo.playbackSuppressionReason != playbackInfo.playbackSuppressionReason;
-      isPlayingChanged = isPlaying(previousPlaybackInfo) != isPlaying(playbackInfo);
-      playbackParametersChanged =
-          !previousPlaybackInfo.playbackParameters.equals(playbackInfo.playbackParameters);
-      offloadSchedulingEnabledChanged =
-          previousPlaybackInfo.offloadSchedulingEnabled != playbackInfo.offloadSchedulingEnabled;
-      sleepingForOffloadChanged =
-          previousPlaybackInfo.sleepingForOffload != playbackInfo.sleepingForOffload;
-    }
-
-    @SuppressWarnings("deprecation")
-    @Override
-    public void run() {
-      if (timelineChanged) {
-        invokeAll(
-            listenerSnapshot,
-            listener -> listener.onTimelineChanged(playbackInfo.timeline, timelineChangeReason));
-      }
-      if (positionDiscontinuity) {
-        invokeAll(
-            listenerSnapshot,
-            listener -> listener.onPositionDiscontinuity(positionDiscontinuityReason));
-      }
-      if (mediaItemTransitioned) {
-        invokeAll(
-            listenerSnapshot,
-            listener -> listener.onMediaItemTransition(mediaItem, mediaItemTransitionReason));
-      }
-      if (playbackErrorChanged) {
-        invokeAll(listenerSnapshot, listener -> listener.onPlayerError(playbackInfo.playbackError));
-      }
-      if (trackSelectorResultChanged) {
-        trackSelector.onSelectionActivated(playbackInfo.trackSelectorResult.info);
-        invokeAll(
-            listenerSnapshot,
-            listener ->
-                listener.onTracksChanged(
-                    playbackInfo.trackGroups, playbackInfo.trackSelectorResult.selections));
-      }
-      if (staticMetadataChanged) {
-        invokeAll(
-            listenerSnapshot,
-            listener -> listener.onStaticMetadataChanged(playbackInfo.staticMetadata));
-      }
-      if (isLoadingChanged) {
-        invokeAll(
-            listenerSnapshot, listener -> listener.onIsLoadingChanged(playbackInfo.isLoading));
-      }
-      if (playbackStateChanged || playWhenReadyChanged) {
-        invokeAll(
-            listenerSnapshot,
-            listener ->
-                listener.onPlayerStateChanged(
-                    playbackInfo.playWhenReady, playbackInfo.playbackState));
-      }
-      if (playbackStateChanged) {
-        invokeAll(
-            listenerSnapshot,
-            listener -> listener.onPlaybackStateChanged(playbackInfo.playbackState));
-      }
-      if (playWhenReadyChanged) {
-        invokeAll(
-            listenerSnapshot,
-            listener ->
-                listener.onPlayWhenReadyChanged(
-                    playbackInfo.playWhenReady, playWhenReadyChangeReason));
-      }
-      if (playbackSuppressionReasonChanged) {
-        invokeAll(
-            listenerSnapshot,
-            listener ->
-                listener.onPlaybackSuppressionReasonChanged(
-                    playbackInfo.playbackSuppressionReason));
-      }
-      if (isPlayingChanged) {
-        invokeAll(
-            listenerSnapshot, listener -> listener.onIsPlayingChanged(isPlaying(playbackInfo)));
-      }
-      if (playbackParametersChanged) {
-        invokeAll(
-            listenerSnapshot,
-            listener -> {
-              listener.onPlaybackParametersChanged(playbackInfo.playbackParameters);
-            });
-      }
-      if (seekProcessed) {
-        invokeAll(listenerSnapshot, EventListener::onSeekProcessed);
-      }
-      if (offloadSchedulingEnabledChanged) {
-        invokeAll(
-            listenerSnapshot,
-            listener ->
-                listener.onExperimentalOffloadSchedulingEnabledChanged(
-                    playbackInfo.offloadSchedulingEnabled));
-      }
-      if (sleepingForOffloadChanged) {
-        invokeAll(
-            listenerSnapshot,
-            listener ->
-                listener.onExperimentalSleepingForOffloadChanged(playbackInfo.sleepingForOffload));
-      }
-    }
-
-    private static boolean isPlaying(PlaybackInfo playbackInfo) {
-      return (playbackInfo.playbackState == Player.STATE_READY || playbackInfo.playbackState == Player.STATE_BUFFERING)
-          && playbackInfo.playWhenReady
-          && playbackInfo.playbackSuppressionReason == PLAYBACK_SUPPRESSION_REASON_NONE;
-    }
-  }
-
-  private static void invokeAll(
-      CopyOnWriteArrayList<ListenerHolder> listeners, ListenerInvocation listenerInvocation) {
-    for (ListenerHolder listenerHolder : listeners) {
-      listenerHolder.invoke(listenerInvocation);
-    }
-=======
   private static boolean isPlaying(PlaybackInfo playbackInfo) {
-    return playbackInfo.playbackState == Player.STATE_READY
+    return (playbackInfo.playbackState == Player.STATE_READY || playbackInfo.playbackState == Player.STATE_BUFFERING)
         && playbackInfo.playWhenReady
         && playbackInfo.playbackSuppressionReason == PLAYBACK_SUPPRESSION_REASON_NONE;
->>>>>>> f1c3928b
   }
 
   private static final class MediaSourceHolderSnapshot implements MediaSourceInfoHolder {
