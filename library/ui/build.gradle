// Copyright (C) 2016 The Android Open Source Project
//
// Licensed under the Apache License, Version 2.0 (the "License");
// you may not use this file except in compliance with the License.
// You may obtain a copy of the License at
//
//      http://www.apache.org/licenses/LICENSE-2.0
//
// Unless required by applicable law or agreed to in writing, software
// distributed under the License is distributed on an "AS IS" BASIS,
// WITHOUT WARRANTIES OR CONDITIONS OF ANY KIND, either express or implied.
// See the License for the specific language governing permissions and
// limitations under the License.
apply from: '../../constants.gradle'
apply plugin: 'com.android.library'

android {
    compileSdkVersion project.ext.compileSdkVersion

    compileOptions {
        sourceCompatibility JavaVersion.VERSION_1_8
        targetCompatibility JavaVersion.VERSION_1_8
    }

    defaultConfig {
        minSdkVersion project.ext.minSdkVersion
        targetSdkVersion project.ext.targetSdkVersion
    }

    buildTypes {
        debug {
            testCoverageEnabled = true
        }
    }

    testOptions.unitTests.includeAndroidResources = true
}

dependencies {
    implementation project(modulePrefix + 'library-core')
    api 'androidx.media:media:' + androidxMediaVersion
    implementation 'androidx.annotation:annotation:' + androidxAnnotationVersion
<<<<<<< HEAD
=======
    implementation 'androidx.appcompat:appcompat:' + androidxAppCompatVersion
    implementation 'com.google.guava:guava:' + guavaVersion
>>>>>>> 093f9931
    compileOnly 'org.checkerframework:checker-qual:' + checkerframeworkVersion
    compileOnly 'org.jetbrains.kotlin:kotlin-annotations-jvm:' + kotlinAnnotationsVersion
    testImplementation project(modulePrefix + 'testutils')
    testImplementation 'org.robolectric:robolectric:' + robolectricVersion
}

ext {
    javadocTitle = 'UI module'
}
apply from: '../../javadoc_library.gradle'

ext {
    releaseArtifact = 'exoplayer-ui'
    releaseDescription = 'The ExoPlayer library UI module.'
}
apply from: '../../publish.gradle'<|MERGE_RESOLUTION|>--- conflicted
+++ resolved
@@ -40,11 +40,7 @@
     implementation project(modulePrefix + 'library-core')
     api 'androidx.media:media:' + androidxMediaVersion
     implementation 'androidx.annotation:annotation:' + androidxAnnotationVersion
-<<<<<<< HEAD
-=======
-    implementation 'androidx.appcompat:appcompat:' + androidxAppCompatVersion
     implementation 'com.google.guava:guava:' + guavaVersion
->>>>>>> 093f9931
     compileOnly 'org.checkerframework:checker-qual:' + checkerframeworkVersion
     compileOnly 'org.jetbrains.kotlin:kotlin-annotations-jvm:' + kotlinAnnotationsVersion
     testImplementation project(modulePrefix + 'testutils')
