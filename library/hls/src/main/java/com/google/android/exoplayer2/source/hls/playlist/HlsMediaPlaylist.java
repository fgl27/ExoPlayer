--- conflicted
+++ resolved
@@ -325,12 +325,8 @@
     this.discontinuitySequence = discontinuitySequence;
     this.mediaSequence = mediaSequence;
     this.version = version;
-<<<<<<< HEAD
     this.targetDurationUs = 1500000;
-=======
-    this.targetDurationUs = targetDurationUs;
     this.partTargetDurationUs = partTargetDurationUs;
->>>>>>> 9bde5d03
     this.hasEndTag = hasEndTag;
     this.hasProgramDateTime = hasProgramDateTime;
     this.protectionSchemes = protectionSchemes;
