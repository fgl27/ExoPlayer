// Copyright 2017 The Android Open Source Project
//
// Licensed under the Apache License, Version 2.0 (the "License");
// you may not use this file except in compliance with the License.
// You may obtain a copy of the License at
//
//      http://www.apache.org/licenses/LICENSE-2.0
//
// Unless required by applicable law or agreed to in writing, software
// distributed under the License is distributed on an "AS IS" BASIS,
// WITHOUT WARRANTIES OR CONDITIONS OF ANY KIND, either express or implied.
// See the License for the specific language governing permissions and
// limitations under the License.
project.ext {
    // ExoPlayer version and version code.
    releaseVersion = '2.11.4'
    releaseVersionCode = 2011004
    minSdkVersion = 16
    appTargetSdkVersion = 29
    targetSdkVersion = 28 // TODO: Bump once b/143232359 is resolved. Also fix TODOs in UtilTest.
    compileSdkVersion = 29
    dexmakerVersion = '2.21.0'
    junitVersion = '4.13-rc-2'
    guavaVersion = '27.1-android'
    mockitoVersion = '2.25.0'
    robolectricVersion = '4.4-SNAPSHOT'
    checkerframeworkVersion = '2.5.0'
    jsr305Version = '3.0.2'
    kotlinAnnotationsVersion = '1.3.70'
    androidxAnnotationVersion = '1.1.0'
    androidxAppCompatVersion = '1.1.0'
    androidxCollectionVersion = '1.1.0'
<<<<<<< HEAD
    androidxMediaVersion = '1.1.0'
=======
    androidxMediaVersion = '1.0.1'
    androidxMultidexVersion = '2.0.0'
>>>>>>> f84bd463
    androidxTestCoreVersion = '1.2.0'
    androidxTestJUnitVersion = '1.1.1'
    androidxTestRunnerVersion = '1.2.0'
    androidxTestRulesVersion = '1.2.0'
    truthVersion = '1.0'
    modulePrefix = ':'
    if (gradle.ext.has('exoplayerModulePrefix')) {
        modulePrefix += gradle.ext.exoplayerModulePrefix
    }
}<|MERGE_RESOLUTION|>--- conflicted
+++ resolved
@@ -30,12 +30,8 @@
     androidxAnnotationVersion = '1.1.0'
     androidxAppCompatVersion = '1.1.0'
     androidxCollectionVersion = '1.1.0'
-<<<<<<< HEAD
-    androidxMediaVersion = '1.1.0'
-=======
     androidxMediaVersion = '1.0.1'
     androidxMultidexVersion = '2.0.0'
->>>>>>> f84bd463
     androidxTestCoreVersion = '1.2.0'
     androidxTestJUnitVersion = '1.1.1'
     androidxTestRunnerVersion = '1.2.0'
