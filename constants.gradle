--- conflicted
+++ resolved
@@ -34,11 +34,7 @@
     androidxCollectionVersion = '1.1.0'
     androidxFuturesVersion = '1.1.0'
     androidxMediaVersion = '1.2.1'
-<<<<<<< HEAD
-    androidxMedia2Version = '1.1.1'
-=======
     androidxMedia2Version = '1.1.2'
->>>>>>> da52de66
     androidxMultidexVersion = '2.0.0'
     androidxRecyclerViewVersion = '1.1.0'
     androidxTestCoreVersion = '1.3.0'
